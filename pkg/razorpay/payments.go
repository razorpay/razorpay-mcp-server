package razorpay

import (
	"context"
	"fmt"
	"log/slog"

	rzpsdk "github.com/razorpay/razorpay-go"

	"github.com/razorpay/razorpay-mcp-server/pkg/mcpgo"
)

// FetchPayment returns a tool that fetches payment details using payment_id
func FetchPayment(
	log *slog.Logger,
	client *rzpsdk.Client,
) mcpgo.Tool {
	parameters := []mcpgo.ToolParameter{
		mcpgo.WithString(
			"payment_id",
			mcpgo.Description("payment_id is unique identifier "+
				"of the payment to be retrieved."),
			mcpgo.Required(),
		),
	}

	handler := func(
		ctx context.Context,
		r mcpgo.CallToolRequest,
	) (*mcpgo.ToolResult, error) {
<<<<<<< HEAD
		// Get client from context or use default
		client, err := getClientFromContextOrDefault(ctx, client)
		if err != nil {
			return mcpgo.NewToolResultError(err.Error()), nil
		}

		payload := make(map[string]interface{})
=======
		params := make(map[string]interface{})
>>>>>>> 874fe713

		validator := NewValidator(&r).
			ValidateAndAddRequiredString(params, "payment_id")

		if result, err := validator.HandleErrorsIfAny(); result != nil {
			return result, err
		}

		paymentId := params["payment_id"].(string)

		payment, err := client.Payment.Fetch(paymentId, nil, nil)
		if err != nil {
			return mcpgo.NewToolResultError(
				fmt.Sprintf("fetching payment failed: %s", err.Error())), nil
		}

		return mcpgo.NewToolResultJSON(payment)
	}

	return mcpgo.NewTool(
		"fetch_payment",
		"Use this tool to retrieve the details of a specific payment "+
			"using its id. Amount returned is in paisa",
		parameters,
		handler,
	)
}

// FetchPaymentCardDetails returns a tool that fetches card details
// for a payment
func FetchPaymentCardDetails(
	log *slog.Logger,
	client *rzpsdk.Client,
) mcpgo.Tool {
	parameters := []mcpgo.ToolParameter{
		mcpgo.WithString(
			"payment_id",
			mcpgo.Description("Unique identifier of the payment for which "+
				"you want to retrieve card details. Must start with 'pay_'"),
			mcpgo.Required(),
		),
	}

	handler := func(
		ctx context.Context,
		r mcpgo.CallToolRequest,
	) (*mcpgo.ToolResult, error) {
		params := make(map[string]interface{})

		validator := NewValidator(&r).
			ValidateAndAddRequiredString(params, "payment_id")

		if result, err := validator.HandleErrorsIfAny(); result != nil {
			return result, err
		}

		paymentId := params["payment_id"].(string)

		cardDetails, err := client.Payment.FetchCardDetails(
			paymentId, nil, nil)

		if err != nil {
			return mcpgo.NewToolResultError(
				fmt.Sprintf("fetching card details failed: %s", err.Error())), nil
		}

		return mcpgo.NewToolResultJSON(cardDetails)
	}

	return mcpgo.NewTool(
		"fetch_payment_card_details",
		"Use this tool to retrieve the details of the card used to make a payment. "+
			"Only works for payments made using a card.",
		parameters,
		handler,
	)
}

// UpdatePayment returns a tool that updates the notes for a payment
func UpdatePayment(
	log *slog.Logger,
	client *rzpsdk.Client,
) mcpgo.Tool {
	parameters := []mcpgo.ToolParameter{
		mcpgo.WithString(
			"payment_id",
			mcpgo.Description("Unique identifier of the payment to be updated. "+
				"Must start with 'pay_'"),
			mcpgo.Required(),
		),
		mcpgo.WithObject(
			"notes",
			mcpgo.Description("Key-value pairs that can be used to store additional "+
				"information about the payment. Values must be strings or integers."),
			mcpgo.Required(),
		),
	}

	handler := func(
		ctx context.Context,
		r mcpgo.CallToolRequest,
	) (*mcpgo.ToolResult, error) {
		params := make(map[string]interface{})
		paymentUpdateReq := make(map[string]interface{})

		validator := NewValidator(&r).
			ValidateAndAddRequiredString(params, "payment_id").
			ValidateAndAddRequiredMap(paymentUpdateReq, "notes")

		if result, err := validator.HandleErrorsIfAny(); result != nil {
			return result, err
		}

		paymentId := params["payment_id"].(string)

		// Update the payment
		updatedPayment, err := client.Payment.Edit(paymentId, paymentUpdateReq, nil)
		if err != nil {
			return mcpgo.NewToolResultError(
				fmt.Sprintf("updating payment failed: %s", err.Error())), nil
		}

		return mcpgo.NewToolResultJSON(updatedPayment)
	}

	return mcpgo.NewTool(
		"update_payment",
		"Use this tool to update the notes field of a payment. Notes are "+
			"key-value pairs that can be used to store additional information.", //nolint:lll
		parameters,
		handler,
	)
}

// CapturePayment returns a tool that captures an authorized payment
func CapturePayment(
	log *slog.Logger,
	client *rzpsdk.Client,
) mcpgo.Tool {
	parameters := []mcpgo.ToolParameter{
		mcpgo.WithString(
			"payment_id",
			mcpgo.Description("Unique identifier of the payment to be captured. Should start with 'pay_'"), //nolint:lll
			mcpgo.Required(),
		),
		mcpgo.WithNumber(
			"amount",
			mcpgo.Description("The amount to be captured (in paisa). "+
				"Should be equal to the authorized amount"),
			mcpgo.Required(),
		),
		mcpgo.WithString(
			"currency",
			mcpgo.Description("ISO code of the currency in which the payment "+
				"was made (e.g., INR)"),
			mcpgo.Required(),
		),
	}

	handler := func(
		ctx context.Context,
		r mcpgo.CallToolRequest,
	) (*mcpgo.ToolResult, error) {
		params := make(map[string]interface{})
		paymentCaptureReq := make(map[string]interface{})

		validator := NewValidator(&r).
			ValidateAndAddRequiredString(params, "payment_id").
			ValidateAndAddRequiredInt(params, "amount").
			ValidateAndAddRequiredString(paymentCaptureReq, "currency")

		if result, err := validator.HandleErrorsIfAny(); result != nil {
			return result, err
		}

		paymentId := params["payment_id"].(string)
		amount := int(params["amount"].(int64))

		// Capture the payment
		payment, err := client.Payment.Capture(
			paymentId,
			amount,
			paymentCaptureReq,
			nil,
		)
		if err != nil {
			return mcpgo.NewToolResultError(
				fmt.Sprintf("capturing payment failed: %s", err.Error())), nil
		}

		return mcpgo.NewToolResultJSON(payment)
	}

	return mcpgo.NewTool(
		"capture_payment",
		"Use this tool to capture a previously authorized payment. Only payments with 'authorized' status can be captured", //nolint:lll
		parameters,
		handler,
	)
}

// FetchAllPayments returns a tool to fetch multiple payments with filtering and pagination
//
//nolint:lll
func FetchAllPayments(
	log *slog.Logger,
	client *rzpsdk.Client,
) mcpgo.Tool {
	parameters := []mcpgo.ToolParameter{
		// Pagination parameters
		mcpgo.WithNumber(
			"count",
			mcpgo.Description("Number of payments to fetch "+
				"(default: 10, max: 100)"),
			mcpgo.Min(1),
			mcpgo.Max(100),
		),
		mcpgo.WithNumber(
			"skip",
			mcpgo.Description("Number of payments to skip (default: 0)"),
			mcpgo.Min(0),
		),
		// Time range filters
		mcpgo.WithNumber(
			"from",
			mcpgo.Description("Unix timestamp (in seconds) from when "+
				"payments are to be fetched"),
			mcpgo.Min(0),
		),
		mcpgo.WithNumber(
			"to",
			mcpgo.Description("Unix timestamp (in seconds) up till when "+
				"payments are to be fetched"),
			mcpgo.Min(0),
		),
	}

	handler := func(
		ctx context.Context,
		r mcpgo.CallToolRequest,
	) (*mcpgo.ToolResult, error) {
		// Create query parameters map
		paymentListOptions := make(map[string]interface{})

		validator := NewValidator(&r).
			ValidateAndAddPagination(paymentListOptions).
			ValidateAndAddOptionalInt(paymentListOptions, "from").
			ValidateAndAddOptionalInt(paymentListOptions, "to")

		if result, err := validator.HandleErrorsIfAny(); result != nil {
			return result, err
		}

		// Fetch all payments using Razorpay SDK
		payments, err := client.Payment.All(paymentListOptions, nil)
		if err != nil {
			return mcpgo.NewToolResultError(
				fmt.Sprintf("fetching payments failed: %s", err.Error())), nil
		}

		return mcpgo.NewToolResultJSON(payments)
	}

	return mcpgo.NewTool(
		"fetch_all_payments",
		"Fetch all payments with optional filtering and pagination",
		parameters,
		handler,
	)
}<|MERGE_RESOLUTION|>--- conflicted
+++ resolved
@@ -28,17 +28,13 @@
 		ctx context.Context,
 		r mcpgo.CallToolRequest,
 	) (*mcpgo.ToolResult, error) {
-<<<<<<< HEAD
-		// Get client from context or use default
-		client, err := getClientFromContextOrDefault(ctx, client)
-		if err != nil {
-			return mcpgo.NewToolResultError(err.Error()), nil
-		}
-
-		payload := make(map[string]interface{})
-=======
+		// Get client from context or use default
+		client, err := getClientFromContextOrDefault(ctx, client)
+		if err != nil {
+			return mcpgo.NewToolResultError(err.Error()), nil
+		}
+
 		params := make(map[string]interface{})
->>>>>>> 874fe713
 
 		validator := NewValidator(&r).
 			ValidateAndAddRequiredString(params, "payment_id")
@@ -86,6 +82,12 @@
 		ctx context.Context,
 		r mcpgo.CallToolRequest,
 	) (*mcpgo.ToolResult, error) {
+		// Get client from context or use default
+		client, err := getClientFromContextOrDefault(ctx, client)
+		if err != nil {
+			return mcpgo.NewToolResultError(err.Error()), nil
+		}
+
 		params := make(map[string]interface{})
 
 		validator := NewValidator(&r).
@@ -141,6 +143,12 @@
 		ctx context.Context,
 		r mcpgo.CallToolRequest,
 	) (*mcpgo.ToolResult, error) {
+		// Get client from context or use default
+		client, err := getClientFromContextOrDefault(ctx, client)
+		if err != nil {
+			return mcpgo.NewToolResultError(err.Error()), nil
+		}
+
 		params := make(map[string]interface{})
 		paymentUpdateReq := make(map[string]interface{})
 
@@ -202,6 +210,12 @@
 		ctx context.Context,
 		r mcpgo.CallToolRequest,
 	) (*mcpgo.ToolResult, error) {
+		// Get client from context or use default
+		client, err := getClientFromContextOrDefault(ctx, client)
+		if err != nil {
+			return mcpgo.NewToolResultError(err.Error()), nil
+		}
+
 		params := make(map[string]interface{})
 		paymentCaptureReq := make(map[string]interface{})
 
@@ -280,6 +294,12 @@
 		ctx context.Context,
 		r mcpgo.CallToolRequest,
 	) (*mcpgo.ToolResult, error) {
+		// Get client from context or use default
+		client, err := getClientFromContextOrDefault(ctx, client)
+		if err != nil {
+			return mcpgo.NewToolResultError(err.Error()), nil
+		}
+
 		// Create query parameters map
 		paymentListOptions := make(map[string]interface{})
 
