package razorpay

import (
	"log/slog"

	rzpsdk "github.com/razorpay/razorpay-go"

	"github.com/razorpay/razorpay-mcp-server/pkg/toolsets"
)

func NewToolSets(
	log *slog.Logger,
	client *rzpsdk.Client,
	enabledToolsets []string,
	readOnly bool,
) (*toolsets.ToolsetGroup, error) {
	// Create a new toolset group
	toolsetGroup := toolsets.NewToolsetGroup(readOnly)

	// Create toolsets
	payments := toolsets.NewToolset("payments", "Razorpay Payments related tools").
		AddReadTools(
			FetchPayment(log, client),
		)

	paymentLinks := toolsets.NewToolset(
		"payment_links",
		"Razorpay Payment Links related tools").
		AddReadTools(
			FetchPaymentLink(log, client),
		).
		AddWriteTools(
			CreatePaymentLink(log, client),
		)

	orders := toolsets.NewToolset("orders", "Razorpay Orders related tools").
		AddReadTools(
			FetchOrder(log, client),
			FetchAllOrders(log, client),
		).
		AddWriteTools(
			CreateOrder(log, client),
		)

	refunds := toolsets.NewToolset("refunds", "Razorpay Refunds related tools").
		AddReadTools(
			FetchRefund(log, client),
		).
		AddWriteTools(
			CreateRefund(log, client),
			UpdateRefund(log, client),
		)

<<<<<<< HEAD
	payouts := toolsets.NewToolset("payouts", "Razorpay Payouts related tools").
		AddReadTools(
			FetchPayout(log, client),
			FetchAllPayouts(log, client),
=======
	qrCodes := toolsets.NewToolset("qr_codes", "Razorpay QR Codes related tools").
		AddReadTools(
			FetchQRCode(log, client),
			FetchAllQRCodes(log, client),
			FetchQRCodesByCustomerID(log, client),
			FetchQRCodesByPaymentID(log, client),
			FetchPaymentsForQRCode(log, client),
		).
		AddWriteTools(
			CreateQRCode(log, client),
			CloseQRCode(log, client),
>>>>>>> 27e788ef
		)

	// Add toolsets to the group
	toolsetGroup.AddToolset(payments)
	toolsetGroup.AddToolset(paymentLinks)
	toolsetGroup.AddToolset(orders)
	toolsetGroup.AddToolset(refunds)
<<<<<<< HEAD
	toolsetGroup.AddToolset(payouts)
=======
	toolsetGroup.AddToolset(qrCodes)
>>>>>>> 27e788ef

	// Enable the requested features
	if err := toolsetGroup.EnableToolsets(enabledToolsets); err != nil {
		return nil, err
	}

	return toolsetGroup, nil
}<|MERGE_RESOLUTION|>--- conflicted
+++ resolved
@@ -51,12 +51,12 @@
 			UpdateRefund(log, client),
 		)
 
-<<<<<<< HEAD
 	payouts := toolsets.NewToolset("payouts", "Razorpay Payouts related tools").
 		AddReadTools(
 			FetchPayout(log, client),
 			FetchAllPayouts(log, client),
-=======
+		)
+
 	qrCodes := toolsets.NewToolset("qr_codes", "Razorpay QR Codes related tools").
 		AddReadTools(
 			FetchQRCode(log, client),
@@ -68,7 +68,6 @@
 		AddWriteTools(
 			CreateQRCode(log, client),
 			CloseQRCode(log, client),
->>>>>>> 27e788ef
 		)
 
 	// Add toolsets to the group
@@ -76,11 +75,8 @@
 	toolsetGroup.AddToolset(paymentLinks)
 	toolsetGroup.AddToolset(orders)
 	toolsetGroup.AddToolset(refunds)
-<<<<<<< HEAD
 	toolsetGroup.AddToolset(payouts)
-=======
 	toolsetGroup.AddToolset(qrCodes)
->>>>>>> 27e788ef
 
 	// Enable the requested features
 	if err := toolsetGroup.EnableToolsets(enabledToolsets); err != nil {
