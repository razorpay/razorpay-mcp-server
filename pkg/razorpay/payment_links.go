package razorpay

import (
	"context"
	"fmt"
	"log/slog"

	rzpsdk "github.com/razorpay/razorpay-go"

	"github.com/razorpay/razorpay-mcp-server/pkg/mcpgo"
)

// CreatePaymentLink returns a tool that creates payment links in Razorpay
func CreatePaymentLink(
	log *slog.Logger,
	client *rzpsdk.Client,
) mcpgo.Tool {
	parameters := []mcpgo.ToolParameter{
		mcpgo.WithNumber(
			"amount",
			mcpgo.Description("Amount to be paid using the link in smallest "+
				"currency unit(e.g., ₹300, use 30000)"),
			mcpgo.Required(),
			mcpgo.Min(100), // Minimum amount is 100 (1.00 in currency)
		),
		mcpgo.WithString(
			"currency",
			mcpgo.Description("Three-letter ISO code for the currency (e.g., INR)"),
			mcpgo.Required(),
		),
		mcpgo.WithString(
			"description",
			mcpgo.Description("A brief description of the Payment Link explaining the intent of the payment."), // nolint:lll
		),
		mcpgo.WithBoolean(
			"accept_partial",
			mcpgo.Description("Indicates whether customers can make partial payments using the Payment Link. Default: false"), // nolint:lll
		),
		mcpgo.WithNumber(
			"first_min_partial_amount",
			mcpgo.Description("Minimum amount that must be paid by the customer as the first partial payment. Default value is 100."), // nolint:lll
		),
		mcpgo.WithNumber(
			"expire_by",
			mcpgo.Description("Timestamp, in Unix, when the Payment Link will expire. By default, a Payment Link will be valid for six months."), // nolint:lll
		),
		mcpgo.WithString(
			"reference_id",
			mcpgo.Description("Reference number tagged to a Payment Link. Must be unique for each Payment Link. Max 40 characters."), // nolint:lll
		),
		mcpgo.WithString(
			"customer_name",
			mcpgo.Description("Name of the customer."),
		),
		mcpgo.WithString(
			"customer_email",
			mcpgo.Description("Email address of the customer."),
		),
		mcpgo.WithString(
			"customer_contact",
			mcpgo.Description("Contact number of the customer."),
		),
		mcpgo.WithBoolean(
			"notify_sms",
			mcpgo.Description("Send SMS notifications for the Payment Link."),
		),
		mcpgo.WithBoolean(
			"notify_email",
			mcpgo.Description("Send email notifications for the Payment Link."),
		),
		mcpgo.WithBoolean(
			"reminder_enable",
			mcpgo.Description("Enable payment reminders for the Payment Link."),
		),
		mcpgo.WithObject(
			"notes",
			mcpgo.Description("Key-value pairs that can be used to store additional information. Maximum 15 pairs, each value limited to 256 characters."), // nolint:lll
		),
		mcpgo.WithString(
			"callback_url",
			mcpgo.Description("If specified, adds a redirect URL to the Payment Link. Customer will be redirected here after payment."), // nolint:lll
		),
		mcpgo.WithString(
			"callback_method",
			mcpgo.Description("HTTP method for callback redirection. "+
				"Must be 'get' if callback_url is set."),
		),
	}

	handler := func(
		ctx context.Context,
		r mcpgo.CallToolRequest,
	) (*mcpgo.ToolResult, error) {
<<<<<<< HEAD
		// Get client from context or use default
		client, err := getClientFromContextOrDefault(ctx, client)
		if err != nil {
			return mcpgo.NewToolResultError(err.Error()), nil
		}

		payload := make(map[string]interface{})

=======
		// Create a parameters map to collect validated parameters
		plCreateReq := make(map[string]interface{})
		customer := make(map[string]interface{})
		notify := make(map[string]interface{})
		// Validate all parameters with fluent validator
>>>>>>> 874fe713
		validator := NewValidator(&r).
			ValidateAndAddRequiredInt(plCreateReq, "amount").
			ValidateAndAddRequiredString(plCreateReq, "currency").
			ValidateAndAddOptionalString(plCreateReq, "description").
			ValidateAndAddOptionalBool(plCreateReq, "accept_partial").
			ValidateAndAddOptionalInt(plCreateReq, "first_min_partial_amount").
			ValidateAndAddOptionalInt(plCreateReq, "expire_by").
			ValidateAndAddOptionalString(plCreateReq, "reference_id").
			ValidateAndAddOptionalStringToPath(customer, "customer_name", "name").
			ValidateAndAddOptionalStringToPath(customer, "customer_email", "email").
			ValidateAndAddOptionalStringToPath(customer, "customer_contact", "contact").
			ValidateAndAddOptionalBoolToPath(notify, "notify_sms", "sms").
			ValidateAndAddOptionalBoolToPath(notify, "notify_email", "email").
			ValidateAndAddOptionalBool(plCreateReq, "reminder_enable").
			ValidateAndAddOptionalMap(plCreateReq, "notes").
			ValidateAndAddOptionalString(plCreateReq, "callback_url").
			ValidateAndAddOptionalString(plCreateReq, "callback_method")

		if result, err := validator.HandleErrorsIfAny(); result != nil {
			return result, err
		}

		// Handle customer details
		if len(customer) > 0 {
			plCreateReq["customer"] = customer
		}

		// Handle notification settings
		if len(notify) > 0 {
			plCreateReq["notify"] = notify
		}

		// Create the payment link
		paymentLink, err := client.PaymentLink.Create(plCreateReq, nil)
		if err != nil {
			return mcpgo.NewToolResultError(
				fmt.Sprintf("creating payment link failed: %s", err.Error())), nil
		}

		return mcpgo.NewToolResultJSON(paymentLink)
	}

	return mcpgo.NewTool(
		"create_payment_link",
		"Create a new standard payment link in Razorpay with a specified amount",
		parameters,
		handler,
	)
}

// CreateUpiPaymentLink returns a tool that creates payment links in Razorpay
func CreateUpiPaymentLink(
	log *slog.Logger,
	client *rzpsdk.Client,
) mcpgo.Tool {
	parameters := []mcpgo.ToolParameter{
		mcpgo.WithNumber(
			"amount",
			mcpgo.Description("Amount to be paid using the link in smallest currency unit(e.g., ₹300, use 30000), Only accepted currency is INR"), // nolint:lll
			mcpgo.Required(),
			mcpgo.Min(100), // Minimum amount is 100 (1.00 in currency)
		),
		mcpgo.WithString(
			"currency",
			mcpgo.Description("Three-letter ISO code for the currency (e.g., INR). UPI links are only supported in INR"), // nolint:lll
			mcpgo.Required(),
		),
		mcpgo.WithString(
			"description",
			mcpgo.Description("A brief description of the Payment Link explaining the intent of the payment."), // nolint:lll
		),
		mcpgo.WithBoolean(
			"accept_partial",
			mcpgo.Description("Indicates whether customers can make partial payments using the Payment Link. Default: false"), // nolint:lll
		),
		mcpgo.WithNumber(
			"first_min_partial_amount",
			mcpgo.Description("Minimum amount that must be paid by the customer as the first partial payment. Default value is 100."), // nolint:lll
		),
		mcpgo.WithNumber(
			"expire_by",
			mcpgo.Description("Timestamp, in Unix, when the Payment Link will expire. By default, a Payment Link will be valid for six months."), // nolint:lll
		),
		mcpgo.WithString(
			"reference_id",
			mcpgo.Description("Reference number tagged to a Payment Link. Must be unique for each Payment Link. Max 40 characters."), // nolint:lll
		),
		mcpgo.WithString(
			"customer_name",
			mcpgo.Description("Name of the customer."),
		),
		mcpgo.WithString(
			"customer_email",
			mcpgo.Description("Email address of the customer."),
		),
		mcpgo.WithString(
			"customer_contact",
			mcpgo.Description("Contact number of the customer."),
		),
		mcpgo.WithBoolean(
			"notify_sms",
			mcpgo.Description("Send SMS notifications for the Payment Link."),
		),
		mcpgo.WithBoolean(
			"notify_email",
			mcpgo.Description("Send email notifications for the Payment Link."),
		),
		mcpgo.WithBoolean(
			"reminder_enable",
			mcpgo.Description("Enable payment reminders for the Payment Link."),
		),
		mcpgo.WithObject(
			"notes",
			mcpgo.Description("Key-value pairs that can be used to store additional information. Maximum 15 pairs, each value limited to 256 characters."), // nolint:lll
		),
		mcpgo.WithString(
			"callback_url",
			mcpgo.Description("If specified, adds a redirect URL to the Payment Link. Customer will be redirected here after payment."), // nolint:lll
		),
		mcpgo.WithString(
			"callback_method",
			mcpgo.Description("HTTP method for callback redirection. "+
				"Must be 'get' if callback_url is set."),
		),
	}

	handler := func(
		ctx context.Context,
		r mcpgo.CallToolRequest,
	) (*mcpgo.ToolResult, error) {
		// Create a parameters map to collect validated parameters
		upiPlCreateReq := make(map[string]interface{})
		customer := make(map[string]interface{})
		notify := make(map[string]interface{})
		// Validate all parameters with fluent validator
		validator := NewValidator(&r).
			ValidateAndAddRequiredInt(upiPlCreateReq, "amount").
			ValidateAndAddRequiredString(upiPlCreateReq, "currency").
			ValidateAndAddOptionalString(upiPlCreateReq, "description").
			ValidateAndAddOptionalBool(upiPlCreateReq, "accept_partial").
			ValidateAndAddOptionalInt(upiPlCreateReq, "first_min_partial_amount").
			ValidateAndAddOptionalInt(upiPlCreateReq, "expire_by").
			ValidateAndAddOptionalString(upiPlCreateReq, "reference_id").
			ValidateAndAddOptionalStringToPath(customer, "customer_name", "name").
			ValidateAndAddOptionalStringToPath(customer, "customer_email", "email").
			ValidateAndAddOptionalStringToPath(customer, "customer_contact", "contact").
			ValidateAndAddOptionalBoolToPath(notify, "notify_sms", "sms").
			ValidateAndAddOptionalBoolToPath(notify, "notify_email", "email").
			ValidateAndAddOptionalBool(upiPlCreateReq, "reminder_enable").
			ValidateAndAddOptionalMap(upiPlCreateReq, "notes").
			ValidateAndAddOptionalString(upiPlCreateReq, "callback_url").
			ValidateAndAddOptionalString(upiPlCreateReq, "callback_method")

		if result, err := validator.HandleErrorsIfAny(); result != nil {
			return result, err
		}

		// Add the required UPI payment link parameters
		upiPlCreateReq["upi_link"] = "true"

		// Handle customer details
		if len(customer) > 0 {
			upiPlCreateReq["customer"] = customer
		}

		// Handle notification settings
		if len(notify) > 0 {
			upiPlCreateReq["notify"] = notify
		}

		// Create the payment link
		paymentLink, err := client.PaymentLink.Create(upiPlCreateReq, nil)
		if err != nil {
			return mcpgo.NewToolResultError(
				fmt.Sprintf("upi pl create failed: %s", err.Error())), nil
		}

		return mcpgo.NewToolResultJSON(paymentLink)
	}

	return mcpgo.NewTool(
		"payment_link_upi.create",
		"Create a new UPI payment link in Razorpay with a specified amount and additional options.", // nolint:lll
		parameters,
		handler,
	)
}

// FetchPaymentLink returns a tool that fetches payment link details using
// payment_link_id
func FetchPaymentLink(
	log *slog.Logger,
	client *rzpsdk.Client,
) mcpgo.Tool {
	parameters := []mcpgo.ToolParameter{
		mcpgo.WithString(
			"payment_link_id",
			mcpgo.Description("ID of the payment link to be fetched"+
				"(ID should have a plink_ prefix)."),
			mcpgo.Required(),
		),
	}

	handler := func(
		ctx context.Context,
		r mcpgo.CallToolRequest,
	) (*mcpgo.ToolResult, error) {
<<<<<<< HEAD
		// Get client from context or use default
		client, err := getClientFromContextOrDefault(ctx, client)
		if err != nil {
			return mcpgo.NewToolResultError(err.Error()), nil
		}

		payload := make(map[string]interface{})
=======
		fields := make(map[string]interface{})
>>>>>>> 874fe713

		validator := NewValidator(&r).
			ValidateAndAddRequiredString(fields, "payment_link_id")

		if result, err := validator.HandleErrorsIfAny(); result != nil {
			return result, err
		}

		paymentLinkId := fields["payment_link_id"].(string)

		paymentLink, err := client.PaymentLink.Fetch(paymentLinkId, nil, nil)
		if err != nil {
			return mcpgo.NewToolResultError(
				fmt.Sprintf("fetching payment link failed: %s", err.Error())), nil
		}

		return mcpgo.NewToolResultJSON(paymentLink)
	}

	return mcpgo.NewTool(
		"fetch_payment_link",
		"Fetch payment link details using it's ID. "+
			"Response contains the basic details like amount, status etc. "+
			"The link could be of any type(standard or UPI)",
		parameters,
		handler,
	)
}

// ResendPaymentLinkNotification returns a tool that sends/resends notifications
// for a payment link via email or SMS
func ResendPaymentLinkNotification(
	log *slog.Logger,
	client *rzpsdk.Client,
) mcpgo.Tool {
	parameters := []mcpgo.ToolParameter{
		mcpgo.WithString(
			"payment_link_id",
			mcpgo.Description("ID of the payment link for which to send notification "+
				"(ID should have a plink_ prefix)."), // nolint:lll
			mcpgo.Required(),
		),
		mcpgo.WithString(
			"medium",
			mcpgo.Description("Medium through which to send the notification. "+
				"Must be either 'sms' or 'email'."), // nolint:lll
			mcpgo.Required(),
			mcpgo.Enum("sms", "email"),
		),
	}

	handler := func(
		ctx context.Context,
		r mcpgo.CallToolRequest,
	) (*mcpgo.ToolResult, error) {
		fields := make(map[string]interface{})

		validator := NewValidator(&r).
			ValidateAndAddRequiredString(fields, "payment_link_id").
			ValidateAndAddRequiredString(fields, "medium")

		if result, err := validator.HandleErrorsIfAny(); result != nil {
			return result, err
		}

		paymentLinkId := fields["payment_link_id"].(string)
		medium := fields["medium"].(string)

		// Call the SDK function
		response, err := client.PaymentLink.NotifyBy(paymentLinkId, medium, nil, nil)
		if err != nil {
			return mcpgo.NewToolResultError(
				fmt.Sprintf("sending notification failed: %s", err.Error())), nil
		}

		return mcpgo.NewToolResultJSON(response)
	}

	return mcpgo.NewTool(
		"payment_link_notify",
		"Send or resend notification for a payment link via SMS or email.", // nolint:lll
		parameters,
		handler,
	)
}

// UpdatePaymentLink returns a tool that updates an existing payment link
func UpdatePaymentLink(
	log *slog.Logger,
	client *rzpsdk.Client,
) mcpgo.Tool {
	parameters := []mcpgo.ToolParameter{
		mcpgo.WithString(
			"payment_link_id",
			mcpgo.Description("ID of the payment link to update "+
				"(ID should have a plink_ prefix)."),
			mcpgo.Required(),
		),
		mcpgo.WithString(
			"reference_id",
			mcpgo.Description("Adds a unique reference number to the payment link."),
		),
		mcpgo.WithNumber(
			"expire_by",
			mcpgo.Description("Timestamp, in Unix format, when the payment link "+
				"should expire."),
		),
		mcpgo.WithBoolean(
			"reminder_enable",
			mcpgo.Description("Enable or disable reminders for the payment link."),
		),
		mcpgo.WithBoolean(
			"accept_partial",
			mcpgo.Description("Allow customers to make partial payments. "+
				"Not allowed with UPI payment links."),
		),
		mcpgo.WithObject(
			"notes",
			mcpgo.Description("Key-value pairs for additional information. "+
				"Maximum 15 pairs, each value limited to 256 characters."),
		),
	}

	handler := func(
		ctx context.Context,
		r mcpgo.CallToolRequest,
	) (*mcpgo.ToolResult, error) {
		plUpdateReq := make(map[string]interface{})
		otherFields := make(map[string]interface{})

		validator := NewValidator(&r).
			ValidateAndAddRequiredString(otherFields, "payment_link_id").
			ValidateAndAddOptionalString(plUpdateReq, "reference_id").
			ValidateAndAddOptionalInt(plUpdateReq, "expire_by").
			ValidateAndAddOptionalBool(plUpdateReq, "reminder_enable").
			ValidateAndAddOptionalBool(plUpdateReq, "accept_partial").
			ValidateAndAddOptionalMap(plUpdateReq, "notes")

		if result, err := validator.HandleErrorsIfAny(); result != nil {
			return result, err
		}

		paymentLinkId := otherFields["payment_link_id"].(string)

		// Ensure we have at least one field to update
		if len(plUpdateReq) == 0 {
			return mcpgo.NewToolResultError(
				"at least one field to update must be provided"), nil
		}

		// Call the SDK function
		paymentLink, err := client.PaymentLink.Update(paymentLinkId, plUpdateReq, nil)
		if err != nil {
			return mcpgo.NewToolResultError(
				fmt.Sprintf("updating payment link failed: %s", err.Error())), nil
		}

		return mcpgo.NewToolResultJSON(paymentLink)
	}

	return mcpgo.NewTool(
		"update_payment_link",
		"Update any existing standard or UPI payment link with new details such as reference ID, "+ // nolint:lll
			"expiry date, or notes.",
		parameters,
		handler,
	)
}

// FetchAllPaymentLinks returns a tool that fetches all payment links
// with optional filtering
func FetchAllPaymentLinks(
	log *slog.Logger,
	client *rzpsdk.Client,
) mcpgo.Tool {
	parameters := []mcpgo.ToolParameter{
		mcpgo.WithString(
			"payment_id",
			mcpgo.Description("Optional: Filter by payment ID associated with payment links"), // nolint:lll
		),
		mcpgo.WithString(
			"reference_id",
			mcpgo.Description("Optional: Filter by reference ID used when creating payment links"), // nolint:lll
		),
		mcpgo.WithNumber(
			"upi_link",
			mcpgo.Description("Optional: Filter only upi links. "+
				"Value should be 1 if you want only upi links, 0 for only standard links"+
				"If not provided, all types of links will be returned"),
		),
	}

	handler := func(
		ctx context.Context,
		r mcpgo.CallToolRequest,
	) (*mcpgo.ToolResult, error) {
		plListReq := make(map[string]interface{})

		validator := NewValidator(&r).
			ValidateAndAddOptionalString(plListReq, "payment_id").
			ValidateAndAddOptionalString(plListReq, "reference_id").
			ValidateAndAddOptionalInt(plListReq, "upi_link")

		if result, err := validator.HandleErrorsIfAny(); result != nil {
			return result, err
		}

		// Call the API directly using the Request object
		response, err := client.PaymentLink.All(plListReq, nil)
		if err != nil {
			return mcpgo.NewToolResultError(
				fmt.Sprintf("fetching payment links failed: %s", err.Error())), nil
		}

		return mcpgo.NewToolResultJSON(response)
	}

	return mcpgo.NewTool(
		"fetch_all_payment_links",
		"Fetch all payment links with optional filtering by payment ID or reference ID."+ // nolint:lll
			"You can specify the upi_link parameter to filter by link type.",
		parameters,
		handler,
	)
}<|MERGE_RESOLUTION|>--- conflicted
+++ resolved
@@ -91,22 +91,17 @@
 		ctx context.Context,
 		r mcpgo.CallToolRequest,
 	) (*mcpgo.ToolResult, error) {
-<<<<<<< HEAD
 		// Get client from context or use default
 		client, err := getClientFromContextOrDefault(ctx, client)
 		if err != nil {
 			return mcpgo.NewToolResultError(err.Error()), nil
 		}
 
-		payload := make(map[string]interface{})
-
-=======
-		// Create a parameters map to collect validated parameters
+			// Create a parameters map to collect validated parameters
 		plCreateReq := make(map[string]interface{})
 		customer := make(map[string]interface{})
 		notify := make(map[string]interface{})
 		// Validate all parameters with fluent validator
->>>>>>> 874fe713
 		validator := NewValidator(&r).
 			ValidateAndAddRequiredInt(plCreateReq, "amount").
 			ValidateAndAddRequiredString(plCreateReq, "currency").
@@ -314,17 +309,13 @@
 		ctx context.Context,
 		r mcpgo.CallToolRequest,
 	) (*mcpgo.ToolResult, error) {
-<<<<<<< HEAD
 		// Get client from context or use default
 		client, err := getClientFromContextOrDefault(ctx, client)
 		if err != nil {
 			return mcpgo.NewToolResultError(err.Error()), nil
 		}
 
-		payload := make(map[string]interface{})
-=======
 		fields := make(map[string]interface{})
->>>>>>> 874fe713
 
 		validator := NewValidator(&r).
 			ValidateAndAddRequiredString(fields, "payment_link_id")
