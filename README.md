--- conflicted
+++ resolved
@@ -17,11 +17,9 @@
 | `create_refund`       | Creates a refund                                | [Refund](https://razorpay.com/docs/api/refunds/create-instant/)
 | `fetch_refund`        | Fetch refund details with ID                    | [Refund](https://razorpay.com/docs/api/refunds/fetch-with-id/)
 | `update_refund`       | Update refund notes with ID                     | [Refund](https://razorpay.com/docs/api/refunds/update/)
-<<<<<<< HEAD
 | `fetch_all_payouts`   | Fetch all payout details with account number    | [Payout](https://razorpay.com/docs/api/x/payouts/fetch-all/)
 | `fetch_payout_by_id`   | Fetch the payout details with payout ID        | [Payout](https://razorpay.com/docs/api/x/payouts/fetch-with-id)
 
-=======
 | `create_qr_code`      | Creates a QR Code                               | [QR Code](https://razorpay.com/docs/api/qr-codes/create/)
 | `fetch_qr_code`       | Fetch QR Code with ID                           | [QR Code](https://razorpay.com/docs/api/qr-codes/fetch-with-id/)
 | `fetch_all_qr_codes`  | Fetch all QR Codes                              | [qr code](https://razorpay.com/docs/api/qr-codes/fetch-all/)
@@ -29,7 +27,6 @@
 | `fetch_qr_codes_by_payment_id`  | Fetch QR Codes with Payment ID        | [qr code](https://razorpay.com/docs/api/qr-codes/fetch-payment-id/)
 | `fetch_payments_for_qr_code`    | Fetch Payments for a QR Code          | [qr code](https://razorpay.com/docs/api/qr-codes/fetch-payments/)
 | `close_qr_code`       | Closes a QR Code                                | [qr code](https://razorpay.com/docs/api/qr-codes/close/)
->>>>>>> 27e788ef
 
 ## Use Cases 
 - Workflow Automation: Automate your day to day workflow using Razorpay MCP Server.
