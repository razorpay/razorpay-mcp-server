--- conflicted
+++ resolved
@@ -6,20 +6,6 @@
 
 Currently, the Razorpay MCP Server provides the following tools:
 
-<<<<<<< HEAD
-| Tool                        | Description                           |
-|-----------------------------|---------------------------------------|
-| `fetch_payment`             | Fetch payment details                 |
-| `create_payment_link`       | Creates a new standard payment link   |
-| `update_payment_link`       | Updates a new standard payment link   |
-| `send_payment_link`         | Send a payment link via SMS or email. |
-| `create_payment_link_upi`   | Creates a new UPI payment link        |
-| `fetch_payment_link`        | Fetch details of a payment link       |
-| `fetch_all_payment_links`   | Fetch all the payment links           |
-| `create_order`              | Creates an order                      |
-| `fetch_order`               | Fetch order details                   |
-
-=======
 | Tool                  | Description                                     | API
 |:----------------------|:------------------------------------------------|:-----------------------------------
 | `fetch_payment`       | Fetch payment details with ID                   | [Payment](https://razorpay.com/docs/api/payments/fetch-with-id)
@@ -31,7 +17,6 @@
 | `create_refund`       | Creates a refund                                | [Refund](https://razorpay.com/docs/api/refunds/create-instant/)
 | `fetch_refund`        | Fetch refund details with ID                    | [Refund](https://razorpay.com/docs/api/refunds/fetch-with-id/)
 | `update_refund`       | Update refund notes with ID                     | [Refund](https://razorpay.com/docs/api/refunds/update/)
->>>>>>> a7c082b0
 
 ## Use Cases 
 - Workflow Automation: Automate your day to day workflow using Razorpay MCP Server.
