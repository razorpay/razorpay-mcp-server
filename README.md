# Razorpay MCP Server (Official)

The Razorpay MCP Server is a [Model Context Protocol (MCP)](https://modelcontextprotocol.io/introduction) server that provides seamless integration with Razorpay APIs, enabling advanced payment processing capabilities for developers and AI tools.

## Available Tools

Currently, the Razorpay MCP Server provides the following tools:

<<<<<<< HEAD
| Tool                                 | Description                                | API
|:-------------------------------------|:-------------------------------------------|:-----------------------------------
| `fetch_payment`                      | Fetch payment details with ID              | [Payment](https://razorpay.com/docs/api/payments/fetch-with-id)
| `create_payment_link`                | Creates a new payment link (standard)      | [Payment Link](https://razorpay.com/docs/api/payments/payment-links/create-standard)
| `fetch_payment_link`                 | Fetch details of a payment link (standard) | [Payment Link](https://razorpay.com/docs/api/payments/payment-links/fetch-id-standard/)
| `create_order`                       | Creates an order                           | [Order](https://razorpay.com/docs/api/orders/create/)
| `fetch_order`                        | Fetch order with ID                        | [Order](https://razorpay.com/docs/api/orders/fetch-with-id)
| `fetch_all_orders`                   | Fetch all orders                           | [Order](https://razorpay.com/docs/api/orders/fetch-all)
| `create_refund`                      | Creates a refund                           | [Refund](https://razorpay.com/docs/api/refunds/create-instant/)
| `fetch_refund`                       | Fetch refund details with ID               | [Refund](https://razorpay.com/docs/api/refunds/fetch-with-id/)
| `fetch_all_refunds`                  | Fetch all refunds                          | [Refund](https://razorpay.com/docs/api/refunds/fetch-all)
| `update_refund`                      | Update refund notes with ID                | [Refund](https://razorpay.com/docs/api/refunds/update/)
| `fetch_multiple_refunds_for_payment` | Fetch multiple refunds for a payment       | [Refund](https://razorpay.com/docs/api/refunds/fetch-multiple-refund-payment/)
| `fetch_specific_refund_for_payment`  | Fetch a specific refund for a payment      | [Refund](https://razorpay.com/docs/api/refunds/fetch-specific-refund-payment/)
| `create_qr_code`                     | Creates a QR Code                          | [QR Code](https://razorpay.com/docs/api/qr-codes/create/)
| `fetch_qr_code`                      | Fetch QR Code with ID                      | [QR Code](https://razorpay.com/docs/api/qr-codes/fetch-with-id/)
| `fetch_all_qr_codes`                 | Fetch all QR Codes                         | [qr code](https://razorpay.com/docs/api/qr-codes/fetch-all/)
| `fetch_qr_codes_by_customer_id`      | Fetch QR Codes with Customer ID            | [qr code](https://razorpay.com/docs/api/qr-codes/fetch-customer-id/)
| `fetch_qr_codes_by_payment_id`       | Fetch QR Codes with Payment ID             | [qr code](https://razorpay.com/docs/api/qr-codes/fetch-payment-id/)
| `fetch_payments_for_qr_code`         | Fetch Payments for a QR Code               | [qr code](https://razorpay.com/docs/api/qr-codes/fetch-payments/)
| `close_qr_code`                      | Closes a QR Code                           | [qr code](https://razorpay.com/docs/api/qr-codes/close/)
| `fetch_all_settlements`              | Fetch all settlements                      | [Settlement](https://razorpay.com/docs/api/settlements/fetch-all)
| `fetch_settlement_with_id`           | Fetch settlement details                   | [Settlement](https://razorpay.com/docs/api/settlements/fetch-with-id)
| `fetch_settlement_recon_details`     | Fetch settlement reconciliation report     | [Settlement](https://razorpay.com/docs/api/settlements/fetch-recon)
| `create_instant_settlement`          | Create an instant settlement               | [Settlement](https://razorpay.com/docs/api/settlements/instant/create)
| `fetch_all_instant_settlements`      | Fetch all instant settlements              | [Settlement](https://razorpay.com/docs/api/settlements/instant/fetch-all)
| `fetch_instant_settlement_with_id`   | Fetch instant settlement with ID           | [Settlement](https://razorpay.com/docs/api/settlements/instant/fetch-with-id)
| `fetch_all_payouts`                  | Fetch all payout details with A/c number   | [Payout](https://razorpay.com/docs/api/x/payouts/fetch-all/)
| `fetch_payout_by_id`                 | Fetch the payout details with payout ID    | [Payout](https://razorpay.com/docs/api/x/payouts/fetch-with-id)

=======
| Tool                                 | Description                                            | API
|:-------------------------------------|:-------------------------------------------------------|:-----------------------------------
| `capture_payment`                    | Change the payment status from authorized to captured. | [Payment](https://razorpay.com/docs/api/payments/capture)
| `fetch_payment`                      | Fetch payment details with ID                          | [Payment](https://razorpay.com/docs/api/payments/fetch-with-id)
| `fetch_payment_card_details`         | Fetch card details used for a payment                  | [Payment](https://razorpay.com/docs/api/payments/fetch-payment-expanded-card)
| `fetch_all_payments`                 | Fetch all payments with filtering and pagination       | [Payment](https://razorpay.com/docs/api/payments/fetch-all-payments)
| `update_payment`                     | Update the notes field of a payment                    | [Payment](https://razorpay.com/docs/api/payments/update)| `create_payment_link`                | Creates a new payment link (standard)      | [Payment Link](https://razorpay.com/docs/api/payments/payment-links/create-standard)
| `fetch_payment_link`                 | Fetch details of a payment link (standard)             | [Payment Link](https://razorpay.com/docs/api/payments/payment-links/fetch-id-standard/)
| `create_order`                       | Creates an order                                       | [Order](https://razorpay.com/docs/api/orders/create/)
| `fetch_order`                        | Fetch order with ID                                    | [Order](https://razorpay.com/docs/api/orders/fetch-with-id)
| `fetch_all_orders`                   | Fetch all orders                                       | [Order](https://razorpay.com/docs/api/orders/fetch-all)
| `update_order`                       | Update an order                                        | [Order](https://razorpay.com/docs/api/orders/update) 
| `fetch_order_payments`               | Fetch all payments for an order                        | [Order](https://razorpay.com/docs/api/orders/fetch-payments/)
| `create_refund`                      | Creates a refund                                       | [Refund](https://razorpay.com/docs/api/refunds/create-instant/)
| `fetch_refund`                       | Fetch refund details with ID                           | [Refund](https://razorpay.com/docs/api/refunds/fetch-with-id/)
| `fetch_all_refunds`                  | Fetch all refunds                                      | [Refund](https://razorpay.com/docs/api/refunds/fetch-all)
| `update_refund`                      | Update refund notes with ID                            | [Refund](https://razorpay.com/docs/api/refunds/update/)
| `fetch_multiple_refunds_for_payment` | Fetch multiple refunds for a payment                   | [Refund](https://razorpay.com/docs/api/refunds/fetch-multiple-refund-payment/)
| `fetch_specific_refund_for_payment`  | Fetch a specific refund for a payment                  | [Refund](https://razorpay.com/docs/api/refunds/fetch-specific-refund-payment/)
| `create_qr_code`                     | Creates a QR Code                                      | [QR Code](https://razorpay.com/docs/api/qr-codes/create/)
| `fetch_qr_code`                      | Fetch QR Code with ID                                  | [QR Code](https://razorpay.com/docs/api/qr-codes/fetch-with-id/)
| `fetch_all_qr_codes`                 | Fetch all QR Codes                                     | [QR Code](https://razorpay.com/docs/api/qr-codes/fetch-all/)
| `fetch_qr_codes_by_customer_id`      | Fetch QR Codes with Customer ID                        | [QR Code](https://razorpay.com/docs/api/qr-codes/fetch-customer-id/)
| `fetch_qr_codes_by_payment_id`       | Fetch QR Codes with Payment ID                         | [QR Code](https://razorpay.com/docs/api/qr-codes/fetch-payment-id/)
| `fetch_payments_for_qr_code`         | Fetch Payments for a QR Code                           | [QR Code](https://razorpay.com/docs/api/qr-codes/fetch-payments/)
| `close_qr_code`                      | Closes a QR Code                                       | [QR Code](https://razorpay.com/docs/api/qr-codes/close/)
| `fetch_all_settlements`              | Fetch all settlements                                  | [Settlement](https://razorpay.com/docs/api/settlements/fetch-all)
| `fetch_settlement_with_id`           | Fetch settlement details                               | [Settlement](https://razorpay.com/docs/api/settlements/fetch-with-id)
| `fetch_settlement_recon_details`     | Fetch settlement reconciliation report                 | [Settlement](https://razorpay.com/docs/api/settlements/fetch-recon)
| `create_instant_settlement`          | Create an instant settlement                           | [Settlement](https://razorpay.com/docs/api/settlements/instant/create)
| `fetch_all_instant_settlements`      | Fetch all instant settlements                          | [Settlement](https://razorpay.com/docs/api/settlements/instant/fetch-all)
| `fetch_instant_settlement_with_id`   | Fetch instant settlement with ID                       | [Settlement](https://razorpay.com/docs/api/settlements/instant/fetch-with-id)
>>>>>>> fe46084f


## Use Cases 
- Workflow Automation: Automate your day to day workflow using Razorpay MCP Server.
- Agentic Applications: Building AI powered tools that interact with Razorpay's payment ecosystem using this Razorpay MCP server.

## Setup

### Prerequisites
- Docker
- Golang (Go)
- Git

To run the Razorpay MCP server, use one of the following methods:

### Using Docker (Recommended)

You need to clone the Github repo and build the image for Razorpay MCP Server using `docker`. Do make sure `docker` is installed and running in your system. 

```bash
# Run the server
git clone https://github.com/razorpay/razorpay-mcp-server.git
cd razorpay-mcp-server
docker build -t razorpay-mcp-server:latest .
```

Post this razorpay-mcp-server:latest docker image would be ready in your system.

### Build from source

```bash
# Clone the repository
git clone https://github.com/razorpay/razorpay-mcp-server.git
cd razorpay-mcp-server

# Build the binary
go build -o razorpay-mcp-server ./cmd/razorpay-mcp-server
```

Binary `razorpay-mcp-server` would be present in your system post this.

## Usage with Claude Desktop

Add the following to your `claude_desktop_config.json`:

```json
{
    "mcpServers": {
        "razorpay-mcp-server": {
            "command": "docker",
            "args": [
                "run",
                "--rm",
                "-i",
                "-e",
                "RAZORPAY_KEY_ID",
                "-e",
                "RAZORPAY_KEY_SECRET",
                "razorpay-mcp-server:latest"
            ],
            "env": {
                "RAZORPAY_KEY_ID": "your_razorpay_key_id",
                "RAZORPAY_KEY_SECRET": "your_razorpay_key_secret"
            }
        }
    }
}
```
Please replace the `your_razorpay_key_id` and `your_razorpay_key_secret` with your keys.

- Learn about how to configure MCP servers in Claude desktop: [Link](https://modelcontextprotocol.io/quickstart/user)
- How to install Claude Desktop: [Link](https://claude.ai/download)

## Usage with VS Code

Add the following to your VS Code settings (JSON):

```json
{
  "mcp": {
    "inputs": [
      {
        "type": "promptString",
        "id": "razorpay_key_id",
        "description": "Razorpay Key ID",
        "password": false
      },
      {
        "type": "promptString",
        "id": "razorpay_key_secret",
        "description": "Razorpay Key Secret",
        "password": true
      }
    ],
    "servers": {
      "razorpay": {
        "command": "docker",
        "args": [
          "run",
          "-i",
          "--rm",
          "-e",
          "RAZORPAY_KEY_ID",
          "-e",
          "RAZORPAY_KEY_SECRET",
          "razorpay-mcp-server:latest"
        ],
        "env": {
          "RAZORPAY_KEY_ID": "${input:razorpay_key_id}",
          "RAZORPAY_KEY_SECRET": "${input:razorpay_key_secret}"
        }
      }
    }
  }
}
```

Learn more about MCP servers in VS Code's [agent mode documentation](https://code.visualstudio.com/docs/copilot/chat/mcp-servers).

## Configuration

The server requires the following configuration:

- `RAZORPAY_KEY_ID`: Your Razorpay API key ID
- `RAZORPAY_KEY_SECRET`: Your Razorpay API key secret
- `LOG_FILE` (optional): Path to log file for server logs
- `TOOLSETS` (optional): Comma-separated list of toolsets to enable (default: "all")
- `READ_ONLY` (optional): Run server in read-only mode (default: false)

### Command Line Flags

The server supports the following command line flags:

- `--key` or `-k`: Your Razorpay API key ID
- `--secret` or `-s`: Your Razorpay API key secret
- `--log-file` or `-l`: Path to log file
- `--toolsets` or `-t`: Comma-separated list of toolsets to enable
- `--read-only`: Run server in read-only mode

## Debugging the Server

You can use the standard Go debugging tools to troubleshoot issues with the server. Log files can be specified using the `--log-file` flag (defaults to ./logs)

## License

This project is licensed under the terms of the MIT open source license. Please refer to [LICENSE](./LICENSE) for the full terms.<|MERGE_RESOLUTION|>--- conflicted
+++ resolved
@@ -6,38 +6,6 @@
 
 Currently, the Razorpay MCP Server provides the following tools:
 
-<<<<<<< HEAD
-| Tool                                 | Description                                | API
-|:-------------------------------------|:-------------------------------------------|:-----------------------------------
-| `fetch_payment`                      | Fetch payment details with ID              | [Payment](https://razorpay.com/docs/api/payments/fetch-with-id)
-| `create_payment_link`                | Creates a new payment link (standard)      | [Payment Link](https://razorpay.com/docs/api/payments/payment-links/create-standard)
-| `fetch_payment_link`                 | Fetch details of a payment link (standard) | [Payment Link](https://razorpay.com/docs/api/payments/payment-links/fetch-id-standard/)
-| `create_order`                       | Creates an order                           | [Order](https://razorpay.com/docs/api/orders/create/)
-| `fetch_order`                        | Fetch order with ID                        | [Order](https://razorpay.com/docs/api/orders/fetch-with-id)
-| `fetch_all_orders`                   | Fetch all orders                           | [Order](https://razorpay.com/docs/api/orders/fetch-all)
-| `create_refund`                      | Creates a refund                           | [Refund](https://razorpay.com/docs/api/refunds/create-instant/)
-| `fetch_refund`                       | Fetch refund details with ID               | [Refund](https://razorpay.com/docs/api/refunds/fetch-with-id/)
-| `fetch_all_refunds`                  | Fetch all refunds                          | [Refund](https://razorpay.com/docs/api/refunds/fetch-all)
-| `update_refund`                      | Update refund notes with ID                | [Refund](https://razorpay.com/docs/api/refunds/update/)
-| `fetch_multiple_refunds_for_payment` | Fetch multiple refunds for a payment       | [Refund](https://razorpay.com/docs/api/refunds/fetch-multiple-refund-payment/)
-| `fetch_specific_refund_for_payment`  | Fetch a specific refund for a payment      | [Refund](https://razorpay.com/docs/api/refunds/fetch-specific-refund-payment/)
-| `create_qr_code`                     | Creates a QR Code                          | [QR Code](https://razorpay.com/docs/api/qr-codes/create/)
-| `fetch_qr_code`                      | Fetch QR Code with ID                      | [QR Code](https://razorpay.com/docs/api/qr-codes/fetch-with-id/)
-| `fetch_all_qr_codes`                 | Fetch all QR Codes                         | [qr code](https://razorpay.com/docs/api/qr-codes/fetch-all/)
-| `fetch_qr_codes_by_customer_id`      | Fetch QR Codes with Customer ID            | [qr code](https://razorpay.com/docs/api/qr-codes/fetch-customer-id/)
-| `fetch_qr_codes_by_payment_id`       | Fetch QR Codes with Payment ID             | [qr code](https://razorpay.com/docs/api/qr-codes/fetch-payment-id/)
-| `fetch_payments_for_qr_code`         | Fetch Payments for a QR Code               | [qr code](https://razorpay.com/docs/api/qr-codes/fetch-payments/)
-| `close_qr_code`                      | Closes a QR Code                           | [qr code](https://razorpay.com/docs/api/qr-codes/close/)
-| `fetch_all_settlements`              | Fetch all settlements                      | [Settlement](https://razorpay.com/docs/api/settlements/fetch-all)
-| `fetch_settlement_with_id`           | Fetch settlement details                   | [Settlement](https://razorpay.com/docs/api/settlements/fetch-with-id)
-| `fetch_settlement_recon_details`     | Fetch settlement reconciliation report     | [Settlement](https://razorpay.com/docs/api/settlements/fetch-recon)
-| `create_instant_settlement`          | Create an instant settlement               | [Settlement](https://razorpay.com/docs/api/settlements/instant/create)
-| `fetch_all_instant_settlements`      | Fetch all instant settlements              | [Settlement](https://razorpay.com/docs/api/settlements/instant/fetch-all)
-| `fetch_instant_settlement_with_id`   | Fetch instant settlement with ID           | [Settlement](https://razorpay.com/docs/api/settlements/instant/fetch-with-id)
-| `fetch_all_payouts`                  | Fetch all payout details with A/c number   | [Payout](https://razorpay.com/docs/api/x/payouts/fetch-all/)
-| `fetch_payout_by_id`                 | Fetch the payout details with payout ID    | [Payout](https://razorpay.com/docs/api/x/payouts/fetch-with-id)
-
-=======
 | Tool                                 | Description                                            | API
 |:-------------------------------------|:-------------------------------------------------------|:-----------------------------------
 | `capture_payment`                    | Change the payment status from authorized to captured. | [Payment](https://razorpay.com/docs/api/payments/capture)
@@ -70,7 +38,8 @@
 | `create_instant_settlement`          | Create an instant settlement                           | [Settlement](https://razorpay.com/docs/api/settlements/instant/create)
 | `fetch_all_instant_settlements`      | Fetch all instant settlements                          | [Settlement](https://razorpay.com/docs/api/settlements/instant/fetch-all)
 | `fetch_instant_settlement_with_id`   | Fetch instant settlement with ID                       | [Settlement](https://razorpay.com/docs/api/settlements/instant/fetch-with-id)
->>>>>>> fe46084f
+| `fetch_all_payouts`                  | Fetch all payout details with A/c number               | [Payout](https://razorpay.com/docs/api/x/payouts/fetch-all/)
+| `fetch_payout_by_id`                 | Fetch the payout details with payout ID                | [Payout](https://razorpay.com/docs/api/x/payouts/fetch-with-id)
 
 
 ## Use Cases 
