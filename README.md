# Razorpay MCP Server (Official)

The Razorpay MCP Server is a [Model Context Protocol (MCP)](https://modelcontextprotocol.io/introduction) server that provides seamless integration with Razorpay APIs, enabling advanced payment processing capabilities for developers and AI tools.

## Available Tools

Currently, the Razorpay MCP Server provides the following tools:

<<<<<<< HEAD
| Tool                      | Description                              | API
|:--------------------------|:-----------------------------------------|:-----------------------------------
| `fetch_payment`           | Fetch payment details with ID            | [Payment](https://razorpay.com/docs/api/payments/fetch-with-id)
| `create_payment_link`     | Creates a new payment link (standard)    | [Payment Link](https://razorpay.com/docs/api/payments/payment-links/create-standard)
| `create_payment_link_upi` | Creates a new UPI payment link           | [Payment Link](https://razorpay.com/docs/api/payments/payment-links/create-upi)
| `fetch_all_payment_links` | Fetch all the payment links              | [Payment Link](https://razorpay.com/docs/api/payments/payment-links/fetch-all-standard)
| `fetch_payment_link`      | Fetch details of a payment link          | [Payment Link](https://razorpay.com/docs/api/payments/payment-links/fetch-id-standard/)
| `send_payment_link`       | Send a payment link via SMS or email.    | [Payment Link](https://razorpay.com/docs/api/payments/payment-links/resend)
| `update_payment_link`     | Updates a new standard payment link      | [Payment Link](https://razorpay.com/docs/api/payments/payment-links/update-standard)
| `create_order`            | Creates an order                         | [Order](https://razorpay.com/docs/api/orders/create/)
| `fetch_order`             | Fetch order with ID                      | [Order](https://razorpay.com/docs/api/orders/fetch-with-id)
| `fetch_all_orders`        | Fetch all orders                         | [Order](https://razorpay.com/docs/api/orders/fetch-all)
| `create_refund`           | Creates a refund                         | [Refund](https://razorpay.com/docs/api/refunds/create-instant/)
| `fetch_refund`            | Fetch refund details with ID             | [Refund](https://razorpay.com/docs/api/refunds/fetch-with-id/)
| `update_refund`           | Update refund notes with ID              | [Refund](https://razorpay.com/docs/api/refunds/update/)
=======
| Tool                                 | Description                                            | API
|:-------------------------------------|:-------------------------------------------------------|:-----------------------------------
| `capture_payment`                    | Change the payment status from authorized to captured. | [Payment](https://razorpay.com/docs/api/payments/capture)
| `fetch_payment`                      | Fetch payment details with ID                          | [Payment](https://razorpay.com/docs/api/payments/fetch-with-id)
| `fetch_payment_card_details`         | Fetch card details used for a payment                  | [Payment](https://razorpay.com/docs/api/payments/fetch-payment-expanded-card)
| `fetch_all_payments`                 | Fetch all payments with filtering and pagination       | [Payment](https://razorpay.com/docs/api/payments/fetch-all-payments)
| `update_payment`                     | Update the notes field of a payment                    | [Payment](https://razorpay.com/docs/api/payments/update)| `create_payment_link`                | Creates a new payment link (standard)      | [Payment Link](https://razorpay.com/docs/api/payments/payment-links/create-standard)
| `fetch_payment_link`                 | Fetch details of a payment link (standard)             | [Payment Link](https://razorpay.com/docs/api/payments/payment-links/fetch-id-standard/)
| `create_order`                       | Creates an order                                       | [Order](https://razorpay.com/docs/api/orders/create/)
| `fetch_order`                        | Fetch order with ID                                    | [Order](https://razorpay.com/docs/api/orders/fetch-with-id)
| `fetch_all_orders`                   | Fetch all orders                                       | [Order](https://razorpay.com/docs/api/orders/fetch-all)
| `update_order`                       | Update an order                                        | [Order](https://razorpay.com/docs/api/orders/update) 
| `fetch_order_payments`               | Fetch all payments for an order                        | [Order](https://razorpay.com/docs/api/orders/fetch-payments/)
| `create_refund`                      | Creates a refund                                       | [Refund](https://razorpay.com/docs/api/refunds/create-instant/)
| `fetch_refund`                       | Fetch refund details with ID                           | [Refund](https://razorpay.com/docs/api/refunds/fetch-with-id/)
| `fetch_all_refunds`                  | Fetch all refunds                                      | [Refund](https://razorpay.com/docs/api/refunds/fetch-all)
| `update_refund`                      | Update refund notes with ID                            | [Refund](https://razorpay.com/docs/api/refunds/update/)
| `fetch_multiple_refunds_for_payment` | Fetch multiple refunds for a payment                   | [Refund](https://razorpay.com/docs/api/refunds/fetch-multiple-refund-payment/)
| `fetch_specific_refund_for_payment`  | Fetch a specific refund for a payment                  | [Refund](https://razorpay.com/docs/api/refunds/fetch-specific-refund-payment/)
| `create_qr_code`                     | Creates a QR Code                                      | [QR Code](https://razorpay.com/docs/api/qr-codes/create/)
| `fetch_qr_code`                      | Fetch QR Code with ID                                  | [QR Code](https://razorpay.com/docs/api/qr-codes/fetch-with-id/)
| `fetch_all_qr_codes`                 | Fetch all QR Codes                                     | [QR Code](https://razorpay.com/docs/api/qr-codes/fetch-all/)
| `fetch_qr_codes_by_customer_id`      | Fetch QR Codes with Customer ID                        | [QR Code](https://razorpay.com/docs/api/qr-codes/fetch-customer-id/)
| `fetch_qr_codes_by_payment_id`       | Fetch QR Codes with Payment ID                         | [QR Code](https://razorpay.com/docs/api/qr-codes/fetch-payment-id/)
| `fetch_payments_for_qr_code`         | Fetch Payments for a QR Code                           | [QR Code](https://razorpay.com/docs/api/qr-codes/fetch-payments/)
| `close_qr_code`                      | Closes a QR Code                                       | [QR Code](https://razorpay.com/docs/api/qr-codes/close/)
| `fetch_all_settlements`              | Fetch all settlements                                  | [Settlement](https://razorpay.com/docs/api/settlements/fetch-all)
| `fetch_settlement_with_id`           | Fetch settlement details                               | [Settlement](https://razorpay.com/docs/api/settlements/fetch-with-id)
| `fetch_settlement_recon_details`     | Fetch settlement reconciliation report                 | [Settlement](https://razorpay.com/docs/api/settlements/fetch-recon)
| `create_instant_settlement`          | Create an instant settlement                           | [Settlement](https://razorpay.com/docs/api/settlements/instant/create)
| `fetch_all_instant_settlements`      | Fetch all instant settlements                          | [Settlement](https://razorpay.com/docs/api/settlements/instant/fetch-all)
| `fetch_instant_settlement_with_id`   | Fetch instant settlement with ID                       | [Settlement](https://razorpay.com/docs/api/settlements/instant/fetch-with-id)

>>>>>>> fe46084f

## Use Cases 
- Workflow Automation: Automate your day to day workflow using Razorpay MCP Server.
- Agentic Applications: Building AI powered tools that interact with Razorpay's payment ecosystem using this Razorpay MCP server.

## Setup

### Prerequisites
- Docker
- Golang (Go)
- Git

To run the Razorpay MCP server, use one of the following methods:

### Using Docker (Recommended)

You need to clone the Github repo and build the image for Razorpay MCP Server using `docker`. Do make sure `docker` is installed and running in your system. 

```bash
# Run the server
git clone https://github.com/razorpay/razorpay-mcp-server.git
cd razorpay-mcp-server
docker build -t razorpay-mcp-server:latest .
```

Post this razorpay-mcp-server:latest docker image would be ready in your system.

### Build from source

```bash
# Clone the repository
git clone https://github.com/razorpay/razorpay-mcp-server.git
cd razorpay-mcp-server

# Build the binary
go build -o razorpay-mcp-server ./cmd/razorpay-mcp-server
```

Binary `razorpay-mcp-server` would be present in your system post this.

## Usage with Claude Desktop

Add the following to your `claude_desktop_config.json`:

```json
{
    "mcpServers": {
        "razorpay-mcp-server": {
            "command": "docker",
            "args": [
                "run",
                "--rm",
                "-i",
                "-e",
                "RAZORPAY_KEY_ID",
                "-e",
                "RAZORPAY_KEY_SECRET",
                "razorpay-mcp-server:latest"
            ],
            "env": {
                "RAZORPAY_KEY_ID": "your_razorpay_key_id",
                "RAZORPAY_KEY_SECRET": "your_razorpay_key_secret"
            }
        }
    }
}
```
Please replace the `your_razorpay_key_id` and `your_razorpay_key_secret` with your keys.

- Learn about how to configure MCP servers in Claude desktop: [Link](https://modelcontextprotocol.io/quickstart/user)
- How to install Claude Desktop: [Link](https://claude.ai/download)

## Usage with VS Code

Add the following to your VS Code settings (JSON):

```json
{
  "mcp": {
    "inputs": [
      {
        "type": "promptString",
        "id": "razorpay_key_id",
        "description": "Razorpay Key ID",
        "password": false
      },
      {
        "type": "promptString",
        "id": "razorpay_key_secret",
        "description": "Razorpay Key Secret",
        "password": true
      }
    ],
    "servers": {
      "razorpay": {
        "command": "docker",
        "args": [
          "run",
          "-i",
          "--rm",
          "-e",
          "RAZORPAY_KEY_ID",
          "-e",
          "RAZORPAY_KEY_SECRET",
          "razorpay-mcp-server:latest"
        ],
        "env": {
          "RAZORPAY_KEY_ID": "${input:razorpay_key_id}",
          "RAZORPAY_KEY_SECRET": "${input:razorpay_key_secret}"
        }
      }
    }
  }
}
```

Learn more about MCP servers in VS Code's [agent mode documentation](https://code.visualstudio.com/docs/copilot/chat/mcp-servers).

## Configuration

The server requires the following configuration:

- `RAZORPAY_KEY_ID`: Your Razorpay API key ID
- `RAZORPAY_KEY_SECRET`: Your Razorpay API key secret
- `LOG_FILE` (optional): Path to log file for server logs
- `TOOLSETS` (optional): Comma-separated list of toolsets to enable (default: "all")
- `READ_ONLY` (optional): Run server in read-only mode (default: false)

### Command Line Flags

The server supports the following command line flags:

- `--key` or `-k`: Your Razorpay API key ID
- `--secret` or `-s`: Your Razorpay API key secret
- `--log-file` or `-l`: Path to log file
- `--toolsets` or `-t`: Comma-separated list of toolsets to enable
- `--read-only`: Run server in read-only mode

## Debugging the Server

You can use the standard Go debugging tools to troubleshoot issues with the server. Log files can be specified using the `--log-file` flag (defaults to ./logs)

## License

This project is licensed under the terms of the MIT open source license. Please refer to [LICENSE](./LICENSE) for the full terms.<|MERGE_RESOLUTION|>--- conflicted
+++ resolved
@@ -6,31 +6,19 @@
 
 Currently, the Razorpay MCP Server provides the following tools:
 
-<<<<<<< HEAD
-| Tool                      | Description                              | API
-|:--------------------------|:-----------------------------------------|:-----------------------------------
-| `fetch_payment`           | Fetch payment details with ID            | [Payment](https://razorpay.com/docs/api/payments/fetch-with-id)
-| `create_payment_link`     | Creates a new payment link (standard)    | [Payment Link](https://razorpay.com/docs/api/payments/payment-links/create-standard)
-| `create_payment_link_upi` | Creates a new UPI payment link           | [Payment Link](https://razorpay.com/docs/api/payments/payment-links/create-upi)
-| `fetch_all_payment_links` | Fetch all the payment links              | [Payment Link](https://razorpay.com/docs/api/payments/payment-links/fetch-all-standard)
-| `fetch_payment_link`      | Fetch details of a payment link          | [Payment Link](https://razorpay.com/docs/api/payments/payment-links/fetch-id-standard/)
-| `send_payment_link`       | Send a payment link via SMS or email.    | [Payment Link](https://razorpay.com/docs/api/payments/payment-links/resend)
-| `update_payment_link`     | Updates a new standard payment link      | [Payment Link](https://razorpay.com/docs/api/payments/payment-links/update-standard)
-| `create_order`            | Creates an order                         | [Order](https://razorpay.com/docs/api/orders/create/)
-| `fetch_order`             | Fetch order with ID                      | [Order](https://razorpay.com/docs/api/orders/fetch-with-id)
-| `fetch_all_orders`        | Fetch all orders                         | [Order](https://razorpay.com/docs/api/orders/fetch-all)
-| `create_refund`           | Creates a refund                         | [Refund](https://razorpay.com/docs/api/refunds/create-instant/)
-| `fetch_refund`            | Fetch refund details with ID             | [Refund](https://razorpay.com/docs/api/refunds/fetch-with-id/)
-| `update_refund`           | Update refund notes with ID              | [Refund](https://razorpay.com/docs/api/refunds/update/)
-=======
 | Tool                                 | Description                                            | API
 |:-------------------------------------|:-------------------------------------------------------|:-----------------------------------
 | `capture_payment`                    | Change the payment status from authorized to captured. | [Payment](https://razorpay.com/docs/api/payments/capture)
 | `fetch_payment`                      | Fetch payment details with ID                          | [Payment](https://razorpay.com/docs/api/payments/fetch-with-id)
 | `fetch_payment_card_details`         | Fetch card details used for a payment                  | [Payment](https://razorpay.com/docs/api/payments/fetch-payment-expanded-card)
 | `fetch_all_payments`                 | Fetch all payments with filtering and pagination       | [Payment](https://razorpay.com/docs/api/payments/fetch-all-payments)
-| `update_payment`                     | Update the notes field of a payment                    | [Payment](https://razorpay.com/docs/api/payments/update)| `create_payment_link`                | Creates a new payment link (standard)      | [Payment Link](https://razorpay.com/docs/api/payments/payment-links/create-standard)
-| `fetch_payment_link`                 | Fetch details of a payment link (standard)             | [Payment Link](https://razorpay.com/docs/api/payments/payment-links/fetch-id-standard/)
+| `update_payment`                     | Update the notes field of a payment                    | [Payment](https://razorpay.com/docs/api/payments/update)|
+| `create_payment_link`                | Creates a new payment link (standard)                  | [Payment Link](https://razorpay.com/docs/api/payments/payment-links/create-standard)
+| `create_payment_link_upi`            | Creates a new UPI payment link                         | [Payment Link](https://razorpay.com/docs/api/payments/payment-links/create-upi)
+| `fetch_all_payment_links`            | Fetch all the payment links                            | [Payment Link](https://razorpay.com/docs/api/payments/payment-links/fetch-all-standard)
+| `fetch_payment_link`                 | Fetch details of a payment link                        | [Payment Link](https://razorpay.com/docs/api/payments/payment-links/fetch-id-standard/)
+| `send_payment_link`                  | Send a payment link via SMS or email.                  | [Payment Link](https://razorpay.com/docs/api/payments/payment-links/resend)
+| `update_payment_link`                | Updates a new standard payment link                    | [Payment Link](https://razorpay.com/docs/api/payments/payment-links/update-standard)
 | `create_order`                       | Creates an order                                       | [Order](https://razorpay.com/docs/api/orders/create/)
 | `fetch_order`                        | Fetch order with ID                                    | [Order](https://razorpay.com/docs/api/orders/fetch-with-id)
 | `fetch_all_orders`                   | Fetch all orders                                       | [Order](https://razorpay.com/docs/api/orders/fetch-all)
@@ -56,7 +44,6 @@
 | `fetch_all_instant_settlements`      | Fetch all instant settlements                          | [Settlement](https://razorpay.com/docs/api/settlements/instant/fetch-all)
 | `fetch_instant_settlement_with_id`   | Fetch instant settlement with ID                       | [Settlement](https://razorpay.com/docs/api/settlements/instant/fetch-with-id)
 
->>>>>>> fe46084f
 
 ## Use Cases 
 - Workflow Automation: Automate your day to day workflow using Razorpay MCP Server.
