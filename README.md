# Razorpay MCP Server (Official)

The Razorpay MCP Server is a [Model Context Protocol (MCP)](https://modelcontextprotocol.io/introduction) server that provides seamless integration with Razorpay APIs, enabling advanced payment processing capabilities for developers and AI tools.

## Available Tools

Currently, the Razorpay MCP Server provides the following tools:

| Tool                                 | Description                                            | API
|:-------------------------------------|:-------------------------------------------------------|:-----------------------------------
| `capture_payment`                    | Change the payment status from authorized to captured. | [Payment](https://razorpay.com/docs/api/payments/capture)
| `fetch_payment`                      | Fetch payment details with ID                          | [Payment](https://razorpay.com/docs/api/payments/fetch-with-id)
| `fetch_payment_card_details`         | Fetch card details used for a payment                  | [Payment](https://razorpay.com/docs/api/payments/fetch-payment-expanded-card)
| `fetch_all_payments`                 | Fetch all payments with filtering and pagination       | [Payment](https://razorpay.com/docs/api/payments/fetch-all-payments)
| `update_payment`                     | Update the notes field of a payment                    | [Payment](https://razorpay.com/docs/api/payments/update)|
| `create_payment_link`                | Creates a new payment link (standard)                  | [Payment Link](https://razorpay.com/docs/api/payments/payment-links/create-standard)
| `create_payment_link_upi`            | Creates a new UPI payment link                         | [Payment Link](https://razorpay.com/docs/api/payments/payment-links/create-upi)
| `fetch_all_payment_links`            | Fetch all the payment links                            | [Payment Link](https://razorpay.com/docs/api/payments/payment-links/fetch-all-standard)
| `fetch_payment_link`                 | Fetch details of a payment link                        | [Payment Link](https://razorpay.com/docs/api/payments/payment-links/fetch-id-standard/)
| `send_payment_link`                  | Send a payment link via SMS or email.                  | [Payment Link](https://razorpay.com/docs/api/payments/payment-links/resend)
| `update_payment_link`                | Updates a new standard payment link                    | [Payment Link](https://razorpay.com/docs/api/payments/payment-links/update-standard)
| `create_order`                       | Creates an order                                       | [Order](https://razorpay.com/docs/api/orders/create/)
| `fetch_order`                        | Fetch order with ID                                    | [Order](https://razorpay.com/docs/api/orders/fetch-with-id)
| `fetch_all_orders`                   | Fetch all orders                                       | [Order](https://razorpay.com/docs/api/orders/fetch-all)
| `update_order`                       | Update an order                                        | [Order](https://razorpay.com/docs/api/orders/update) 
| `fetch_order_payments`               | Fetch all payments for an order                        | [Order](https://razorpay.com/docs/api/orders/fetch-payments/)
| `create_refund`                      | Creates a refund                                       | [Refund](https://razorpay.com/docs/api/refunds/create-instant/)
| `fetch_refund`                       | Fetch refund details with ID                           | [Refund](https://razorpay.com/docs/api/refunds/fetch-with-id/)
| `fetch_all_refunds`                  | Fetch all refunds                                      | [Refund](https://razorpay.com/docs/api/refunds/fetch-all)
| `update_refund`                      | Update refund notes with ID                            | [Refund](https://razorpay.com/docs/api/refunds/update/)
| `fetch_multiple_refunds_for_payment` | Fetch multiple refunds for a payment                   | [Refund](https://razorpay.com/docs/api/refunds/fetch-multiple-refund-payment/)
| `fetch_specific_refund_for_payment`  | Fetch a specific refund for a payment                  | [Refund](https://razorpay.com/docs/api/refunds/fetch-specific-refund-payment/)
| `create_qr_code`                     | Creates a QR Code                                      | [QR Code](https://razorpay.com/docs/api/qr-codes/create/)
| `fetch_qr_code`                      | Fetch QR Code with ID                                  | [QR Code](https://razorpay.com/docs/api/qr-codes/fetch-with-id/)
| `fetch_all_qr_codes`                 | Fetch all QR Codes                                     | [QR Code](https://razorpay.com/docs/api/qr-codes/fetch-all/)
| `fetch_qr_codes_by_customer_id`      | Fetch QR Codes with Customer ID                        | [QR Code](https://razorpay.com/docs/api/qr-codes/fetch-customer-id/)
| `fetch_qr_codes_by_payment_id`       | Fetch QR Codes with Payment ID                         | [QR Code](https://razorpay.com/docs/api/qr-codes/fetch-payment-id/)
| `fetch_payments_for_qr_code`         | Fetch Payments for a QR Code                           | [QR Code](https://razorpay.com/docs/api/qr-codes/fetch-payments/)
| `close_qr_code`                      | Closes a QR Code                                       | [QR Code](https://razorpay.com/docs/api/qr-codes/close/)
| `fetch_all_settlements`              | Fetch all settlements                                  | [Settlement](https://razorpay.com/docs/api/settlements/fetch-all)
| `fetch_settlement_with_id`           | Fetch settlement details                               | [Settlement](https://razorpay.com/docs/api/settlements/fetch-with-id)
| `fetch_settlement_recon_details`     | Fetch settlement reconciliation report                 | [Settlement](https://razorpay.com/docs/api/settlements/fetch-recon)
| `create_instant_settlement`          | Create an instant settlement                           | [Settlement](https://razorpay.com/docs/api/settlements/instant/create)
| `fetch_all_instant_settlements`      | Fetch all instant settlements                          | [Settlement](https://razorpay.com/docs/api/settlements/instant/fetch-all)
| `fetch_instant_settlement_with_id`   | Fetch instant settlement with ID                       | [Settlement](https://razorpay.com/docs/api/settlements/instant/fetch-with-id)
| `fetch_all_payouts`                  | Fetch all payout details with A/c number               | [Payout](https://razorpay.com/docs/api/x/payouts/fetch-all/)
| `fetch_payout_by_id`                 | Fetch the payout details with payout ID                | [Payout](https://razorpay.com/docs/api/x/payouts/fetch-with-id)


## Use Cases 
- Workflow Automation: Automate your day to day workflow using Razorpay MCP Server.
- Agentic Applications: Building AI powered tools that interact with Razorpay's payment ecosystem using this Razorpay MCP server.

## Setup

### Prerequisites
- Docker
- Golang (Go)
- Git

To run the Razorpay MCP server, use one of the following methods:

### Using Public Docker Image (Recommended)

You can use the public Razorpay image directly. No need to build anything yourself - just copy-paste the configurations below and make sure Docker is already installed.

> **Note:** To use a specific version instead of the latest, replace `razorpay/mcp` with `razorpay/mcp:v1.0.0` (or your desired version tag) in the configurations below. Available tags can be found on [Docker Hub](https://hub.docker.com/r/razorpay/mcp/tags).

#### Usage with Claude Desktop

This will use the public razorpay image

Add the following to your `claude_desktop_config.json`:

```json
{
    "mcpServers": {
        "razorpay-mcp-server": {
            "command": "docker",
            "args": [
                "run",
                "--rm",
                "-i",
                "-e",
                "RAZORPAY_KEY_ID",
                "-e",
                "RAZORPAY_KEY_SECRET",
                "razorpay/mcp"
            ],
            "env": {
                "RAZORPAY_KEY_ID": "your_razorpay_key_id",
                "RAZORPAY_KEY_SECRET": "your_razorpay_key_secret"
            }
        }
    }
}
```
Please replace the `your_razorpay_key_id` and `your_razorpay_key_secret` with your keys.

- Learn about how to configure MCP servers in Claude desktop: [Link](https://modelcontextprotocol.io/quickstart/user)
- How to install Claude Desktop: [Link](https://claude.ai/download)

#### Usage with VS Code

Add the following to your VS Code settings (JSON):

```json
{
  "mcp": {
    "inputs": [
      {
        "type": "promptString",
        "id": "razorpay_key_id",
        "description": "Razorpay Key ID",
        "password": false
      },
      {
        "type": "promptString",
        "id": "razorpay_key_secret",
        "description": "Razorpay Key Secret",
        "password": true
      }
    ],
    "servers": {
      "razorpay": {
        "command": "docker",
        "args": [
          "run",
          "-i",
          "--rm",
          "-e",
          "RAZORPAY_KEY_ID",
          "-e",
          "RAZORPAY_KEY_SECRET",
          "razorpay/mcp"
        ],
        "env": {
          "RAZORPAY_KEY_ID": "${input:razorpay_key_id}",
          "RAZORPAY_KEY_SECRET": "${input:razorpay_key_secret}"
        }
      }
    }
  }
}
```
Learn more about MCP servers in VS Code's [agent mode documentation](https://code.visualstudio.com/docs/copilot/chat/mcp-servers).

<<<<<<< HEAD
## Usage with SSE Server

The Razorpay MCP Server also supports the Server-Sent Events (SSE) transport protocol, allowing you to run it as a standalone service that clients can connect to.

### Running the SSE Server with Docker

To run the server in SSE mode using the same Docker image:

```bash
# Run the SSE server on port 8090 (default)
docker run -p 8090:8090 \
  -e MODE=sse \
  -e PORT=8090 \
  razorpay-mcp-server:latest
```

You can customize the port by setting the `PORT` environment variable.

### Testing with MCP Inspector

You can test your SSE server using the [MCP Inspector](https://github.com/modelcontextprotocol/inspector) tool:

```bash
# Install MCP Inspector
npm install -g @modelcontextprotocol/inspector

# Open MCP Inspector tool
npx @modelcontextprotocol/inspector
```

This will open a browser interface where you can inspect and test the available tools on your SSE server.
=======
### Build from Docker (Alternative)

You need to clone the Github repo and build the image for Razorpay MCP Server using `docker`. Do make sure `docker` is installed and running in your system. 

```bash
# Run the server
git clone https://github.com/razorpay/razorpay-mcp-server.git
cd razorpay-mcp-server
docker build -t razorpay-mcp-server:latest .
```

Once the razorpay-mcp-server:latest docker image is built, you can replace the public image(`razorpay/mcp`) with it in the above configurations.

### Build from source

You can directly build from the source instead of using docker by following these steps:

```bash
# Clone the repository
git clone https://github.com/razorpay/razorpay-mcp-server.git
cd razorpay-mcp-server

# Build the binary
go build -o razorpay-mcp-server ./cmd/razorpay-mcp-server
```
Once the build is ready, you need to specify the path to the binary executable in the `command` option. Here's an example for VS Code settings:

```json
{
  "razorpay": {
    "command": "/path/to/razorpay-mcp-server",
    "args": ["stdio","--log-file=/path/to/rzp-mcp.log"],
    "env": {
      "RAZORPAY_KEY_ID": "<YOUR_ID>",
      "RAZORPAY_KEY_SECRET" : "<YOUR_SECRET>"
    }
  }
}
```
>>>>>>> 73e485e8

## Configuration

The server requires the following configuration:

- `RAZORPAY_KEY_ID`: Your Razorpay API key ID (required for stdio mode)
- `RAZORPAY_KEY_SECRET`: Your Razorpay API key secret (required for stdio mode)
- `MODE`: Server mode ("stdio" or "sse", default: "stdio")
- `PORT`: Port for SSE server (default: "8090", used in SSE mode)
- `LOG_FILE` (optional): Path to log file for stdio mode logs (SSE mode always logs to stdout)
- `TOOLSETS` (optional): Comma-separated list of toolsets to enable (default: "all")
- `READ_ONLY` (optional): Run server in read-only mode (default: false)

### Command Line Flags

The server supports different flags based on the mode:

For stdio mode:
- `--key` or `-k`: Your Razorpay API key ID
- `--secret` or `-s`: Your Razorpay API key secret
- `--log-file` or `-l`: Path to log file
- `--toolsets` or `-t`: Comma-separated list of toolsets to enable
- `--read-only`: Run server in read-only mode

For SSE mode:
- `--port`: Port to run the SSE server on (default: 8090)
- `--toolsets` or `-t`: Comma-separated list of toolsets to enable
- `--read-only`: Run server in read-only mode
Note: SSE mode logs are always written to stdout for better container integration

## Debugging the Server

You can use the standard Go debugging tools to troubleshoot issues with the server. Log files can be specified using the `--log-file` flag (defaults to ./logs)

## License

This project is licensed under the terms of the MIT open source license. Please refer to [LICENSE](./LICENSE) for the full terms.<|MERGE_RESOLUTION|>--- conflicted
+++ resolved
@@ -143,41 +143,9 @@
   }
 }
 ```
+
 Learn more about MCP servers in VS Code's [agent mode documentation](https://code.visualstudio.com/docs/copilot/chat/mcp-servers).
 
-<<<<<<< HEAD
-## Usage with SSE Server
-
-The Razorpay MCP Server also supports the Server-Sent Events (SSE) transport protocol, allowing you to run it as a standalone service that clients can connect to.
-
-### Running the SSE Server with Docker
-
-To run the server in SSE mode using the same Docker image:
-
-```bash
-# Run the SSE server on port 8090 (default)
-docker run -p 8090:8090 \
-  -e MODE=sse \
-  -e PORT=8090 \
-  razorpay-mcp-server:latest
-```
-
-You can customize the port by setting the `PORT` environment variable.
-
-### Testing with MCP Inspector
-
-You can test your SSE server using the [MCP Inspector](https://github.com/modelcontextprotocol/inspector) tool:
-
-```bash
-# Install MCP Inspector
-npm install -g @modelcontextprotocol/inspector
-
-# Open MCP Inspector tool
-npx @modelcontextprotocol/inspector
-```
-
-This will open a browser interface where you can inspect and test the available tools on your SSE server.
-=======
 ### Build from Docker (Alternative)
 
 You need to clone the Github repo and build the image for Razorpay MCP Server using `docker`. Do make sure `docker` is installed and running in your system. 
@@ -217,7 +185,38 @@
   }
 }
 ```
->>>>>>> 73e485e8
+
+## Usage with SSE Server
+
+The Razorpay MCP Server also supports the Server-Sent Events (SSE) transport protocol, allowing you to run it as a standalone service that clients can connect to.
+
+### Running the SSE Server with Docker
+
+To run the server in SSE mode using the same Docker image:
+
+```bash
+# Run the SSE server on port 8090 (default)
+docker run -p 8090:8090 \
+  -e MODE=sse \
+  -e PORT=8090 \
+  razorpay-mcp-server:latest
+```
+
+You can customize the port by setting the `PORT` environment variable.
+
+### Testing with MCP Inspector
+
+You can test your SSE server using the [MCP Inspector](https://github.com/modelcontextprotocol/inspector) tool:
+
+```bash
+# Install MCP Inspector
+npm install -g @modelcontextprotocol/inspector
+
+# Open MCP Inspector tool
+npx @modelcontextprotocol/inspector
+```
+
+This will open a browser interface where you can inspect and test the available tools on your SSE server.
 
 ## Configuration
 
