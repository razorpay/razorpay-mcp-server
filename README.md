--- conflicted
+++ resolved
@@ -6,18 +6,6 @@
 
 Currently, the Razorpay MCP Server provides the following tools:
 
-<<<<<<< HEAD
-| Tool                             | Description                             |
-|----------------------------------|-----------------------------------------|
-| `fetch_payment`                  | Fetch payment details                   |
-| `create_payment_link`            | Creates a new payment link              |
-| `fetch_payment_link`             | Fetch details of a payment link         |
-| `create_order`                   | Creates an order                        |
-| `fetch_order`                    | Fetch order details                     |
-| `fetch_settlement_with_id`       | Fetch settlement details                |
-| `fetch_settlement_recon_details` | Fetch settlement reconciliation report  |
-
-=======
 | Tool                  | Description                                     | API
 |:----------------------|:------------------------------------------------|:-----------------------------------
 | `fetch_payment`       | Fetch payment details with ID                   | [Payment](https://razorpay.com/docs/api/payments/fetch-with-id)
@@ -26,7 +14,6 @@
 | `create_order`        | Creates an order                                | [Order](https://razorpay.com/docs/api/orders/create/)
 | `fetch_order`         | Fetch order with ID                             | [Order](https://razorpay.com/docs/api/orders/fetch-with-id)
 | `fetch_all_orders`    | Fetch all orders                                | [Order](https://razorpay.com/docs/api/orders/fetch-all)
->>>>>>> ff55978e
 
 ## Use Cases 
 - Workflow Automation: Automate your day to day workflow using Razorpay MCP Server.
